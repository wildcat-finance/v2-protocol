// SPDX-License-Identifier: NONE
pragma solidity ^0.8.13;

import "forge-std/Test.sol";
import "forge-std/Vm.sol";

import "src/interfaces/IERC20.sol";
import "./helpers/TestERC20.sol";
import "src/interfaces/IWMVaultFactory.sol";
import "src/interfaces/IWMRegistry.sol";

import "src/WMPermissions.sol";
import "src/WMRegistry.sol";
import "src/WMVaultFactory.sol";

uint256 constant DefaultMaximumSupply = 100_000e18;
int256 constant DefaultAPRBips = 500;
uint256 constant DefaultCollateralizationRatio = 90;

contract VaultFactoryTest is Test {
    using stdStorage for StdStorage;
    using Math for uint256;
    using Math for int256;

    int256 internal immutable DefaultInterestPerSecondRay;

    bytes32 public immutable VaultInitCodeHash = keccak256(type(WMVault).creationCode);

    address internal wintermute = address(0x69);

    address public wlUser = address(0x42);
    address public nonwlUser = address(0x43);

    WMPermissions public wmp;
    WMRegistry public wmr;
    WMVaultFactory public wmvf;

    WMVault public wmDAI;
    
    IERC20 internal DAI;
    IERC20 internal WETH;
    IERC20 internal WBTC;

    constructor() {
      DAI = IERC20(address(new TestERC20("Dai Stablecoin", "DAI", 18)));
      WETH = IERC20(address(new TestERC20("Wrapped Ether", "WETH", 18)));
      WBTC = IERC20(address(new TestERC20("Wrapped Bitcoin", "WBTC", 8)));
      DefaultInterestPerSecondRay = DefaultAPRBips.annualBipsToRayPerSecond();
    }

    function _getVaultAddress(address factory, bytes32 salt) internal view returns (address) {
      return address(uint160(uint256(keccak256(abi.encodePacked(bytes1(0xff), factory, salt, VaultInitCodeHash)))));
    }

    function writeTokenBalance(address who, address token, uint256 amt) internal {
        stdstore
            .target(token)
            .sig(IERC20(token).balanceOf.selector)
            .with_key(who)
            .checked_write(amt);
    }

    function warpOneYear() public {
        vm.warp(block.timestamp + 365 days);
    }

    function warpOneSecond() public {
        vm.warp(block.timestamp + 1);
    }

    function setUp() public {
        wmp  = new WMPermissions(wintermute);

        vm.prank(wintermute);
        wmp.adjustWhitelist(wlUser, true);

        wmvf = new WMVaultFactory(address(wmp));

        vm.prank(wintermute);
<<<<<<< HEAD
        bytes32 saltDAI = bytes32(uint256(1));
        address returnedVaultAddress = wmvf.deployVault(address(DAI), DefaultMaximumSupply, DefaultAPRBips, DefaultCollateralizationRatio, saltDAI);
        wmDAI = WMVault(returnedVaultAddress);

        // Verify vault was deployed to correct address
        assertEq(_getVaultAddress(address(wmvf), saltDAI), returnedVaultAddress);
        // Verify factory computes correct address
        assertEq(wmvf.computeVaultAddress(saltDAI), returnedVaultAddress);
=======
        uint saltDAI = 1;
        wmvf.deployVault(address(DAI), 60_000e18, 500, 90, bytes32(saltDAI));
>>>>>>> 9994069a

        address wmrAddr = wmvf.vaultRegistryAddress();
        wmr = WMRegistry(wmrAddr);

        address[] memory regVaults = wmr.listVaults();

        // Verify registry pushes vault address
        assertEq(regVaults.length, 1);
        assertEq(regVaults[0], returnedVaultAddress);

        writeTokenBalance(wlUser, address(DAI), 100_000 * 1e18);
        writeTokenBalance(nonwlUser, address(DAI), 100_000 * 1e18);

        vm.prank(wlUser);
        DAI.approve(address(wmDAI), 100_000 * 1e18);
        
        vm.prank(nonwlUser);
        DAI.approve(address(wmDAI), 100_000 * 1e18);
    }

<<<<<<< HEAD
    function test_VaultCreated() public {
        assertEq(wmDAI.name(), "Wintermute Dai Stablecoin");
        assertEq(wmDAI.symbol(), "wmtDAI");
       
        assertEq(wmDAI.asset(), address(DAI));
        assertEq(wmDAI.totalSupply(), 0);
        assertEq(wmDAI.maxTotalSupply(), DefaultMaximumSupply);
        (
          int256 annualInterestBips,
          uint256 scaledTotalSupply,
          uint256 scaleFactor,
          uint256 lastInterestAccruedTimestamp
        ) = wmDAI.getState();
        assertEq(annualInterestBips, DefaultAPRBips);
        assertEq(scaledTotalSupply, 0);
        assertEq(scaleFactor, RayOne);
        assertEq(lastInterestAccruedTimestamp, block.timestamp);
=======
    function test_VaultCreated() public { 
        IERC20Metadata wmDAImd = IERC20Metadata(address(wmDAI));
        string memory vaultName = wmDAImd.name();
        assertTrue(
            keccak256(abi.encodePacked(vaultName)) 
            == keccak256(abi.encodePacked("Wintermute Dai Stablecoin"))
        );
>>>>>>> 9994069a
    }

    function test_PermissionsGranted() public {
        bool allowed = wmp.isWhitelisted(wlUser);
        assertTrue(allowed);
    }

    function test_PermissionsNotGranted() public {
        bool allowed = wmp.isWhitelisted(nonwlUser);
        assertFalse(allowed);
    }

    function test_SwapWhenAllowed() public {
        vm.prank(wlUser);
        wmDAI.deposit(50_000e18, wlUser);
    }

    function testFail_SwapWhenNotAllowed() public {
        vm.prank(nonwlUser);
        wmDAI.deposit(50_000e18, nonwlUser);
    }

    function test_BalanceIncreasesOverTime() public {
        vm.prank(wlUser);
        wmDAI.deposit(50_000e18, wlUser);
        uint startBalance = wmDAI.balanceOf(wlUser);
<<<<<<< HEAD

        warpOneYear();
        uint256 interest = uint256(startBalance.rayMul(DefaultInterestPerSecondRay * SecondsIn365Days));
        
        // The deposit of 1e18 is what ACTUALLY adjusts the scale factor, the balanceOf call just projects it
        /**
=======
        warpOneYear();
>>>>>>> 9994069a
        vm.prank(wlUser);
        wmDAI.withdraw(2_499e18, wlUser);
        uint endBalance = wmDAI.balanceOf(wlUser);
<<<<<<< HEAD
        assertEq(endBalance, startBalance + interest);

        vm.prank(wlUser);
        wmDAI.withdraw(1e18, wlUser);

        assertTrue(endBalance > startBalance, "Balance did not increase");
    }

    function test_WithdrawCollateral() public {
        
        // TODO: re-represent maxCollateralToWithdraw in terms of amounts deposited, not availableCapacity
        uint availableCollateral = wmDAI.maxCollateralToWithdraw();
        console2.log(availableCollateral); 
=======
        assertTrue(endBalance > startBalance, "Balance did not increase");
    }

    // TODO: we're expecting this to only deposit up to the vault deposit limit
    // but it looks like the _mintUpTo function is just returning whatever it's given
    // and ignoring the minimum
    function test_depositUpToLimitOnly() public {
        vm.prank(wlUser);
        wmDAI.deposit(61_000e18, wlUser);
        uint startBalance = wmDAI.balanceOf(wlUser);
        console.log(startBalance);
        assertTrue(startBalance == 60_000e18, "Too much has been deposited");
    }
>>>>>>> 9994069a

    function test_WithdrawCollateralImmediate() public {
        vm.prank(wlUser);
        wmDAI.deposit(50_000e18, wlUser);
        uint availableCollateral = wmDAI.maxCollateralToWithdraw();
        require(availableCollateral == 45_000e18, "Insufficient withdrawable collateral amount");
   
        vm.prank(wintermute);
        wmDAI.withdrawCollateral(wintermute, 45_000e18);
        uint availableCollateral2 = wmDAI.maxCollateralToWithdraw();
<<<<<<< HEAD
        console2.log(availableCollateral2);
        assertTrue(true);
=======
        require(availableCollateral2 == 0, "Should be zero collateral left to withdraw");
     
        warpOneYear();
        uint availableCollateral3 = wmDAI.maxCollateralToWithdraw();
        console.log(availableCollateral3);
        assertTrue(availableCollateral3 > 0, "Available collateral amount should have increased");
>>>>>>> 9994069a
    }

}<|MERGE_RESOLUTION|>--- conflicted
+++ resolved
@@ -77,7 +77,6 @@
         wmvf = new WMVaultFactory(address(wmp));
 
         vm.prank(wintermute);
-<<<<<<< HEAD
         bytes32 saltDAI = bytes32(uint256(1));
         address returnedVaultAddress = wmvf.deployVault(address(DAI), DefaultMaximumSupply, DefaultAPRBips, DefaultCollateralizationRatio, saltDAI);
         wmDAI = WMVault(returnedVaultAddress);
@@ -86,10 +85,6 @@
         assertEq(_getVaultAddress(address(wmvf), saltDAI), returnedVaultAddress);
         // Verify factory computes correct address
         assertEq(wmvf.computeVaultAddress(saltDAI), returnedVaultAddress);
-=======
-        uint saltDAI = 1;
-        wmvf.deployVault(address(DAI), 60_000e18, 500, 90, bytes32(saltDAI));
->>>>>>> 9994069a
 
         address wmrAddr = wmvf.vaultRegistryAddress();
         wmr = WMRegistry(wmrAddr);
@@ -110,7 +105,6 @@
         DAI.approve(address(wmDAI), 100_000 * 1e18);
     }
 
-<<<<<<< HEAD
     function test_VaultCreated() public {
         assertEq(wmDAI.name(), "Wintermute Dai Stablecoin");
         assertEq(wmDAI.symbol(), "wmtDAI");
@@ -128,15 +122,6 @@
         assertEq(scaledTotalSupply, 0);
         assertEq(scaleFactor, RayOne);
         assertEq(lastInterestAccruedTimestamp, block.timestamp);
-=======
-    function test_VaultCreated() public { 
-        IERC20Metadata wmDAImd = IERC20Metadata(address(wmDAI));
-        string memory vaultName = wmDAImd.name();
-        assertTrue(
-            keccak256(abi.encodePacked(vaultName)) 
-            == keccak256(abi.encodePacked("Wintermute Dai Stablecoin"))
-        );
->>>>>>> 9994069a
     }
 
     function test_PermissionsGranted() public {
@@ -163,26 +148,22 @@
         vm.prank(wlUser);
         wmDAI.deposit(50_000e18, wlUser);
         uint startBalance = wmDAI.balanceOf(wlUser);
-<<<<<<< HEAD
 
         warpOneYear();
         uint256 interest = uint256(startBalance.rayMul(DefaultInterestPerSecondRay * SecondsIn365Days));
+
+        uint endBalance = wmDAI.balanceOf(wlUser);
+        assertEq(endBalance, startBalance + interest);
+        assertTrue(endBalance > startBalance, "Balance did not increase");
         
         // The deposit of 1e18 is what ACTUALLY adjusts the scale factor, the balanceOf call just projects it
-        /**
-=======
-        warpOneYear();
->>>>>>> 9994069a
         vm.prank(wlUser);
         wmDAI.withdraw(2_499e18, wlUser);
-        uint endBalance = wmDAI.balanceOf(wlUser);
-<<<<<<< HEAD
-        assertEq(endBalance, startBalance + interest);
+
+        assertEq(wmDAI.balanceOf(wlUser), (startBalance + interest) - 2_499e18);
 
         vm.prank(wlUser);
         wmDAI.withdraw(1e18, wlUser);
-
-        assertTrue(endBalance > startBalance, "Balance did not increase");
     }
 
     function test_WithdrawCollateral() public {
@@ -190,42 +171,15 @@
         // TODO: re-represent maxCollateralToWithdraw in terms of amounts deposited, not availableCapacity
         uint availableCollateral = wmDAI.maxCollateralToWithdraw();
         console2.log(availableCollateral); 
-=======
-        assertTrue(endBalance > startBalance, "Balance did not increase");
-    }
 
-    // TODO: we're expecting this to only deposit up to the vault deposit limit
-    // but it looks like the _mintUpTo function is just returning whatever it's given
-    // and ignoring the minimum
-    function test_depositUpToLimitOnly() public {
-        vm.prank(wlUser);
-        wmDAI.deposit(61_000e18, wlUser);
-        uint startBalance = wmDAI.balanceOf(wlUser);
-        console.log(startBalance);
-        assertTrue(startBalance == 60_000e18, "Too much has been deposited");
-    }
->>>>>>> 9994069a
-
-    function test_WithdrawCollateralImmediate() public {
         vm.prank(wlUser);
         wmDAI.deposit(50_000e18, wlUser);
-        uint availableCollateral = wmDAI.maxCollateralToWithdraw();
-        require(availableCollateral == 45_000e18, "Insufficient withdrawable collateral amount");
-   
-        vm.prank(wintermute);
-        wmDAI.withdrawCollateral(wintermute, 45_000e18);
+
+        // TODO: confirm that the amount of collateral available to withdraw is now 90% of what was deposited
+        // TODO: scale this with scaleFactor so it's not represented in the base asset
         uint availableCollateral2 = wmDAI.maxCollateralToWithdraw();
-<<<<<<< HEAD
         console2.log(availableCollateral2);
         assertTrue(true);
-=======
-        require(availableCollateral2 == 0, "Should be zero collateral left to withdraw");
-     
-        warpOneYear();
-        uint availableCollateral3 = wmDAI.maxCollateralToWithdraw();
-        console.log(availableCollateral3);
-        assertTrue(availableCollateral3 > 0, "Available collateral amount should have increased");
->>>>>>> 9994069a
     }
 
 }