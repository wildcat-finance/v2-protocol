--- conflicted
+++ resolved
@@ -90,11 +90,8 @@
   error InvalidFixedTerm();
   error IncreaseFixedTerm();
   error WithdrawBeforeTermEnd();
-<<<<<<< HEAD
   error NoReducingAprBeforeTermEnd();
-=======
   error TransfersDisabled();
->>>>>>> aa011626
 
   // ========================================================================== //
   //                                    State                                   //
