// SPDX-License-Identifier: Apache-2.0
pragma solidity ^0.8.20;

import '../libraries/BoolUtils.sol';
import '../libraries/MathUtils.sol';
import '../types/RoleProvider.sol';
import '../types/LenderStatus.sol';
import './IRoleProvider.sol';
import './MarketConstraintHooks.sol';
import '../libraries/SafeCastLib.sol';

using BoolUtils for bool;
using MathUtils for uint256;
using SafeCastLib for uint256;

struct HookedMarket {
  bool isHooked;
  bool transferRequiresAccess;
  bool depositRequiresAccess;
  bool withdrawalRequiresAccess;
  uint128 minimumDeposit;
  uint32 fixedTermEndTime;
  bool transfersDisabled;
  bool allowClosureBeforeTerm;
  bool allowTermReduction;
}

/**
 * @title FixedTermLoanHooks
 * @dev Hooks contract for wildcat markets. Restricts access to deposits
 *      to accounts that have credentials from approved role providers, or
 *      which are manually approved by the borrower. Restricts withdrawals
 *      until a fixed loan term has elapsed, which can be reduced but not
 *      increased by the borrower.
 *
 *      Withdrawals are restricted in the same way for users that have not
 *      made a deposit, while users who have made a deposit at any point (or
 *      received market tokens while having deposit access) will always remain
 *      approved, even if their access is later revoked.
 *
 *      Deposit access may be canceled by the borrower.
 */
contract FixedTermLoanHooks is MarketConstraintHooks {
  // ========================================================================== //
  //                                   Events                                   //
  // ========================================================================== //

  event RoleProviderUpdated(
    address indexed providerAddress,
    uint32 timeToLive,
    uint24 pullProviderIndex
  );
  event RoleProviderAdded(
    address indexed providerAddress,
    uint32 timeToLive,
    uint24 pullProviderIndex
  );
  event RoleProviderRemoved(address indexed providerAddress, uint24 pullProviderIndex);
  event AccountBlockedFromDeposits(address indexed accountAddress);
  event AccountUnblockedFromDeposits(address indexed accountAddress);
  event AccountAccessGranted(
    address indexed providerAddress,
    address indexed accountAddress,
    uint32 credentialTimestamp
  );
  event AccountAccessRevoked(address indexed accountAddress);
  event AccountMadeFirstDeposit(address indexed accountAddress);

  event MinimumDepositUpdated(address market, uint128 newMinimumDeposit);

  event FixedTermUpdated(address market, uint32 fixedTermEndTime);

  // ========================================================================== //
  //                                   Errors                                   //
  // ========================================================================== //

  error CallerNotBorrower();
  error ProviderNotFound();
  error ProviderCanNotReplaceCredential();
  error ProviderCanNotRevokeCredential();
  /// @dev Error thrown when a provider grants a credential that is already expired.
  error GrantedCredentialExpired();
  /// @dev Error thrown when a provider is called to validate a credential and the
  ///      returndata can not be decoded as a uint.
  error InvalidCredentialReturned();
  /// @dev Error thrown when a user does not have a valid credential
  error NotApprovedLender();
  error InvalidArrayLength();
  error NotHookedMarket();
  error DepositBelowMinimum();
  error FixedTermNotProvided();
  error InvalidFixedTerm();
  error IncreaseFixedTerm();
  error WithdrawBeforeTermEnd();
  error NoReducingAprBeforeTermEnd();
  error TransfersDisabled();
<<<<<<< HEAD
  error ForceBuyBacksDisabled();
=======
  error ClosureDisabledBeforeTerm();
  error TermReductionDisabled();
>>>>>>> 8df5d499

  // ========================================================================== //
  //                                    State                                   //
  // ========================================================================== //

  uint32 public constant MaximumLoanTerm = 365 days;
  address public immutable borrower;
  // Credentials by lender address
  mapping(address => LenderStatus) internal _lenderStatus;
  // Whether an account is a known lender for a given market
  mapping(address lender => mapping(address market => bool)) public isKnownLenderOnMarket;
  // Provider data is duplicated in the array and mapping to allow
  // push providers to update in a single step and pull providers to
  // be looped over without having to access the mapping.
  RoleProvider[] internal _pullProviders;
  mapping(address => RoleProvider) internal _roleProviders;

  HooksDeploymentConfig public immutable override config;

  mapping(address => HookedMarket) internal _hookedMarkets;

  // ========================================================================== //
  //                                  Modifiers                                 //
  // ========================================================================== //

  modifier onlyBorrower() {
    if (msg.sender != borrower) revert CallerNotBorrower();
    _;
  }

  // ========================================================================== //
  //                                 Constructor                                //
  // ========================================================================== //

  /**
   * @param _deployer Address of the account that called the factory.
   * @param {} unused extra bytes to match the constructor signature
   *  restrictedFunctions Configuration specifying which functions to apply
   *                            access controls to.
   */
  constructor(address _deployer, bytes memory /* args */) IHooks() {
    borrower = _deployer;
    // Allow deployer to grant roles with no expiry
    _roleProviders[_deployer] = encodeRoleProvider(
      type(uint32).max,
      _deployer,
      NotPullProviderIndex
    );
    HooksConfig optionalFlags = encodeHooksConfig({
      hooksAddress: address(0),
      useOnDeposit: true,
      useOnQueueWithdrawal: false,
      useOnExecuteWithdrawal: false,
      useOnTransfer: true,
      useOnBorrow: false,
      useOnRepay: false,
      useOnCloseMarket: false,
      useOnNukeFromOrbit: false,
      useOnSetMaxTotalSupply: false,
      useOnSetAnnualInterestAndReserveRatioBips: false,
      useOnSetProtocolFeeBips: false
    });
    HooksConfig requiredFlags = EmptyHooksConfig
      .setFlag(Bit_Enabled_SetAnnualInterestAndReserveRatioBips)
      .setFlag(Bit_Enabled_CloseMarket)
      .setFlag(Bit_Enabled_QueueWithdrawal);
    config = encodeHooksDeploymentConfig(optionalFlags, requiredFlags);
  }

  function version() external pure override returns (string memory) {
    return 'FixedTermLoanHooks';
  }

  /**
   * @dev Called when market is deployed using this contract as its `hooks`.
   *
   *      Note: Called inside the root `onCreateMarket` in the base contract,
   *      so no need to verify the caller is the factory.
   */
  function _onCreateMarket(
    address deployer,
    address marketAddress,
    DeployMarketInputs calldata parameters,
    bytes calldata hooksData
  ) internal override returns (HooksConfig marketHooksConfig) {
    // Validate the deploy parameters
    super._onCreateMarket(deployer, marketAddress, parameters, hooksData);
    if (deployer != borrower) revert CallerNotBorrower();
    if (hooksData.length < 32) revert FixedTermNotProvided();

    marketHooksConfig = parameters.hooks;

    uint32 fixedTermEndTime;
    assembly {
      fixedTermEndTime := calldataload(hooksData.offset)
    }

    if (
      fixedTermEndTime < block.timestamp || (fixedTermEndTime - block.timestamp) > MaximumLoanTerm
    ) {
      revert InvalidFixedTerm();
    }
    emit FixedTermUpdated(marketAddress, fixedTermEndTime);

    // Use the deposit and transfer flags to determine whether those require
    // access control. These are tracked separately because if the market
    // enables `onQueueWithdrawal`, deposit and transfer hooks will also be
    // enabled, but may not require access control.
    // Initialisations to zero here (and subsequent updates) are just because
    // of stack-too-deep errors otherwise.
    HookedMarket memory hookedMarket = HookedMarket({
      isHooked: true,
      transferRequiresAccess: marketHooksConfig.useOnTransfer(),
      depositRequiresAccess: marketHooksConfig.useOnDeposit(),
      withdrawalRequiresAccess: marketHooksConfig.useOnQueueWithdrawal(),
      fixedTermEndTime: fixedTermEndTime,
      minimumDeposit: 0,
      transfersDisabled: false,
      allowClosureBeforeTerm: false,
      allowTermReduction: false
    });

    uint256 minimumDeposit;
    bool transfersDisabled;
    bool allowClosureBeforeTerm;
    bool allowTermReduction;
    if (hooksData.length >= 64) {
      assembly {
        minimumDeposit := calldataload(add(hooksData.offset, 0x20))
      }
      if (minimumDeposit > 0) {
        marketHooksConfig = marketHooksConfig.setFlag(Bit_Enabled_Deposit);
        hookedMarket.minimumDeposit = minimumDeposit.toUint128();
        emit MinimumDepositUpdated(marketAddress, uint128(minimumDeposit));
      }
      if (hooksData.length > 64) {
        assembly {
          transfersDisabled := and(calldataload(add(hooksData.offset, 0x40)), 1)
        }
        if (transfersDisabled) {
          marketHooksConfig = marketHooksConfig.setFlag(Bit_Enabled_Transfer);
          hookedMarket.transfersDisabled = transfersDisabled;
        }
      }
      if (hooksData.length > 96) {
        assembly {
          allowClosureBeforeTerm := and(calldataload(add(hooksData.offset, 0x60)), 1)
        }
        if (allowClosureBeforeTerm) {
          marketHooksConfig = marketHooksConfig.setFlag(Bit_Enabled_CloseMarket);
          hookedMarket.allowClosureBeforeTerm = allowClosureBeforeTerm;
        }
      }
      if (hooksData.length > 128) {
        assembly {
          allowTermReduction := and(calldataload(add(hooksData.offset, 0x80)), 1)
        }
        if (allowTermReduction) {
          hookedMarket.allowTermReduction = allowTermReduction;
        }
      }
    }

    if (marketHooksConfig.useOnQueueWithdrawal()) {
      marketHooksConfig = marketHooksConfig.setFlag(Bit_Enabled_Transfer).setFlag(
        Bit_Enabled_Deposit
      );
    }
    marketHooksConfig = marketHooksConfig.mergeFlags(config);
    _hookedMarkets[address(marketAddress)] = hookedMarket;
  }

  // ========================================================================== //
  //                              Market Management                             //
  // ========================================================================== //

  function setMinimumDeposit(address market, uint128 newMinimumDeposit) external onlyBorrower {
    HookedMarket storage hookedMarket = _hookedMarkets[market];
    if (!hookedMarket.isHooked) revert NotHookedMarket();
    hookedMarket.minimumDeposit = newMinimumDeposit;
    emit MinimumDepositUpdated(market, newMinimumDeposit);
  }

  function setFixedTermEndTime(address market, uint32 newFixedTermEndTime) external onlyBorrower {
    HookedMarket storage hookedMarket = _hookedMarkets[market];
    if (!hookedMarket.isHooked) revert NotHookedMarket();
    if (!hookedMarket.allowTermReduction && newFixedTermEndTime <= hookedMarket.fixedTermEndTime)
      revert TermReductionDisabled();
    if (newFixedTermEndTime > hookedMarket.fixedTermEndTime) revert IncreaseFixedTerm();
    hookedMarket.fixedTermEndTime = newFixedTermEndTime;
    emit FixedTermUpdated(market, newFixedTermEndTime);
  }

  // ========================================================================== //
  //                             Provider management                            //
  // ========================================================================== //

  /**
   * @dev Adds or updates a role provider that is able to grant user access.
   *      If it is not already approved, it is added to `_roleProviders` and,
   *      if the provider can refresh credentials, added to `pullProviders`.
   *      If the provider is already approved, only updates `timeToLive`.
   */
  function addRoleProvider(address providerAddress, uint32 timeToLive) external onlyBorrower {
    RoleProvider provider = _roleProviders[providerAddress];
    if (provider.isNull()) {
      bool isPullProvider = IRoleProvider(providerAddress).isPullProvider();
      // Role providers that are not pull providers have `pullProviderIndex` set to
      // `NotPullProviderIndex` (max uint24) to indicate they do not refresh credentials.
      provider = encodeRoleProvider(
        timeToLive,
        providerAddress,
        isPullProvider ? uint24(_pullProviders.length) : NotPullProviderIndex
      );
      if (isPullProvider) {
        _pullProviders.push(provider);
      }
      emit RoleProviderAdded(providerAddress, timeToLive, provider.pullProviderIndex());
    } else {
      // If provider already exists, the only value that can be updated is the TTL
      provider = provider.setTimeToLive(timeToLive);
      uint24 pullProviderIndex = provider.pullProviderIndex();
      if (pullProviderIndex != NotPullProviderIndex) {
        _pullProviders[pullProviderIndex] = provider;
      } else {}
      emit RoleProviderUpdated(providerAddress, timeToLive, pullProviderIndex);
    }
    // Update the provider in storage
    _roleProviders[providerAddress] = provider;
  }

  /**
   * @dev Removes a role provider from the `_roleProviders` mapping and, if it is a
   *      pull provider, from the `_pullProviders` array.
   */
  function removeRoleProvider(address providerAddress) external onlyBorrower {
    RoleProvider provider = _roleProviders[providerAddress];
    if (provider.isNull()) revert ProviderNotFound();
    // Remove the provider from `_roleProviders`
    _roleProviders[providerAddress] = EmptyRoleProvider;
    emit RoleProviderRemoved(providerAddress, provider.pullProviderIndex());
    // If the provider is a pull provider, remove it from `_pullProviders`
    if (provider.isPullProvider()) {
      _removePullProvider(provider.pullProviderIndex());
    }
  }

  /**
   * @dev Remove a pull provider from the `_pullProviders` array.
   *      If the provider is not the last in the array, the last provider
   *      is moved to the index of the provider being removed, so its index
   *      must also be updated in the `_roleProviders` mapping.
   */
  function _removePullProvider(uint24 indexToRemove) internal {
    // Get the last index in the array
    uint256 lastIndex = _pullProviders.length - 1;
    // If the index to remove is the last index, just pop the last element
    if (indexToRemove == lastIndex) {
      _pullProviders.pop();
      return;
    }
    // If the index to remove is not the last index, move the last element
    // to the index of the element being removed
    RoleProvider lastProvider = _pullProviders[lastIndex].setPullProviderIndex(indexToRemove);
    _pullProviders[indexToRemove] = lastProvider;
    _pullProviders.pop();
    address lastProviderAddress = lastProvider.providerAddress();
    _roleProviders[lastProviderAddress] = lastProvider;
    // Emit an event to notify that the provider's index has been updated
    emit RoleProviderUpdated(lastProviderAddress, lastProvider.timeToLive(), indexToRemove);
  }

  // ========================================================================== //
  //                              Provider queries                              //
  // ========================================================================== //

  function getRoleProvider(address providerAddress) external view returns (RoleProvider) {
    return _roleProviders[providerAddress];
  }

  function getPullProviders() external view returns (RoleProvider[] memory) {
    return _pullProviders;
  }

  // ========================================================================== //
  //                               Market Queries                               //
  // ========================================================================== //

  function getHookedMarket(address marketAddress) external view returns (HookedMarket memory) {
    return _hookedMarkets[marketAddress];
  }

  // ========================================================================== //
  //                                Role queries                                //
  // ========================================================================== //

  function getPreviousLenderStatus(
    address accountAddress
  ) external view returns (LenderStatus memory status) {
    status = _lenderStatus[accountAddress];
  }

  /**
   * @dev Retrieves the current status of a lender, attempting to find a valid
   *      credential if their current one is invalid or non-existent.
   *
   *      If the lender has an expired credential, will attempt to refresh it
   *      with the previous provider if it is still supported.
   *
   *      If the lender has no credential, or one from a provider that is no longer
   *      supported or will not refresh it, will loop over all providers to find
   *      a valid credential.
   */
  function getLenderStatus(
    address accountAddress
  ) external view returns (LenderStatus memory status) {
    status = _lenderStatus[accountAddress];

    uint256 pullProviderIndexToSkip = type(uint256).max;

    // Check if user has an existing credential
    if (status.lastApprovalTimestamp > 0) {
      RoleProvider provider = _roleProviders[status.lastProvider];
      if (!provider.isNull()) {
        // If credential is not expired and the provider is still
        // supported, the lender has a valid credential.
        if (status.credentialNotExpired(provider)) return status;

        // If credential is expired but the provider is still supported and
        // allows refreshing (i.e. it's a pull provider), try to refresh.
        if (status.canRefresh) {
          if (_tryGetCredential(status, provider, accountAddress)) {
            return status;
          }
          // If refresh fails, provider should be skipped in the query loop
          pullProviderIndexToSkip = provider.pullProviderIndex();
        }
      }
      // If credential could not be refreshed or the provider is no longer
      // supported, remove it
      status.unsetCredential();
    }

    // Loop over all pull providers to find a valid role for the lender
    if (_loopTryGetCredential(status, accountAddress, pullProviderIndexToSkip)) {
      return status;
    }
  }

  // ========================================================================== //
  //                                Role actions                                //
  // ========================================================================== //

  /**
   * @dev Grants a role to an account by updating the account's status.
   *      Can only be called by an approved role provider.
   *
   *      If the account has an existing credential, it can only be updated if:
   *      - the previous credential's provider is no longer supported, OR
   *      - the caller is the previous role provider, OR
   *      - the new expiry is later than the current expiry
   */
  function grantRole(address account, uint32 roleGrantedTimestamp) external {
    RoleProvider callingProvider = _roleProviders[msg.sender];

    if (callingProvider.isNull()) revert ProviderNotFound();

    _grantRole(callingProvider, account, roleGrantedTimestamp);
  }

  /**
   * @dev Grants roles to multiple accounts by updating their statuses.
   *      Can only be called by an approved role provider.
   *
   *      If any account has an existing credential, it can only be updated if:
   *      - the previous credential's provider is no longer supported, OR
   *      - the caller is the previous role provider, OR
   *      - the new expiry is later than the current expiry
   */
  function grantRoles(address[] memory accounts, uint32[] memory roleGrantedTimestamps) external {
    RoleProvider callingProvider = _roleProviders[msg.sender];

    if (callingProvider.isNull()) revert ProviderNotFound();

    if (accounts.length != roleGrantedTimestamps.length) revert InvalidArrayLength();
    for (uint256 i = 0; i < accounts.length; i++) {
      _grantRole(callingProvider, accounts[i], roleGrantedTimestamps[i]);
    }
  }

  function _grantRole(
    RoleProvider callingProvider,
    address account,
    uint32 roleGrantedTimestamp
  ) internal {
    LenderStatus memory status = _lenderStatus[account];

    uint256 newExpiry = callingProvider.calculateExpiry(roleGrantedTimestamp);

    // Check if the new credential is still valid
    if (newExpiry < block.timestamp) revert GrantedCredentialExpired();

    // Check if the account has ever had a credential
    if (status.hasCredential()) {
      RoleProvider lastProvider = _roleProviders[status.lastProvider];

      // Check if the provider that last granted access is still supported
      if (!lastProvider.isNull()) {
        uint256 oldExpiry = lastProvider.calculateExpiry(status.lastApprovalTimestamp);

        // Can only update role if the caller is the previous role provider or the new
        // expiry is greater than the previous expiry.
        if (!((status.lastProvider == msg.sender).or(newExpiry > oldExpiry))) {
          revert ProviderCanNotReplaceCredential();
        }
      }
    }

    _setCredentialAndEmitAccessGranted(status, callingProvider, account, roleGrantedTimestamp);
  }

  function revokeRole(address account) external {
    LenderStatus memory status = _lenderStatus[account];
    if (status.lastProvider != msg.sender) {
      revert ProviderCanNotRevokeCredential();
    }
    status.unsetCredential();
    _lenderStatus[account] = status;
    emit AccountAccessRevoked(account);
  }

  function blockFromDeposits(address account) external onlyBorrower {
    LenderStatus memory status = _lenderStatus[account];
    if (status.hasCredential()) {
      status.unsetCredential();
      emit AccountAccessRevoked(account);
    }
    status.isBlockedFromDeposits = true;
    _lenderStatus[account] = status;
    emit AccountBlockedFromDeposits(account);
  }

  function unblockFromDeposits(address account) external onlyBorrower {
    LenderStatus memory status = _lenderStatus[account];
    status.isBlockedFromDeposits = false;
    _lenderStatus[account] = status;
    emit AccountUnblockedFromDeposits(account);
  }

  /**
   * @dev Tries to pull an active credential for an account from a pull provider.
   *      If one exists, updates the account in memory and returns true.
   *
   *      Note: Does not check that provider is a pull provider - should
   *      only be called if that has already been checked.
   */
  function _tryGetCredential(
    LenderStatus memory status,
    RoleProvider provider,
    address accountAddress
  ) internal view returns (bool isApproved) {
    // Query provider for user approval
    address providerAddress = provider.providerAddress();

    uint32 credentialTimestamp;
    uint getCredentialSelector = uint32(IRoleProvider.getCredential.selector);
    assembly {
      mstore(0x00, getCredentialSelector)
      mstore(0x20, accountAddress)
      // Call the provider and check if the return data is valid
      if and(gt(returndatasize(), 0x1f), staticcall(gas(), providerAddress, 0x1c, 0x24, 0, 0x20)) {
        // If the return data is valid, set `credentialTimestamp` to the returned word
        // with a uint32 mask applied
        credentialTimestamp := and(mload(0), 0xffffffff)
      }
    }

    // If the returned timestamp is null or greater than the current time, return false.
    if (credentialTimestamp == 0 || credentialTimestamp > block.timestamp) {
      return false;
    }

    // If credential is still valid, update credential
    if (provider.calculateExpiry(credentialTimestamp) >= block.timestamp) {
      // User is approved, update status with new expiry and last provider
      status.setCredential(provider, credentialTimestamp);
      return true;
    }
  }

  function _readAddress(bytes calldata hooksData) internal pure returns (address providerAddress) {
    assembly {
      providerAddress := shr(96, calldataload(hooksData.offset))
    }
  }

  /**
   * @dev Uses the data added to the end of the base call to the market function to call
   *      `validateCredential` on the selected provider. Returns false if the provider does not
   *      exist, the call fails, or the credential is invalid. Only reverts if the call succeeds but
   *      does not return the correct amount of data.
   *
   *      The calldata to the market function must have a suffix encoded as (address, bytes), where
   *      the address is packed and the bytes do not contain an offset or length. For example, if
   *      the market function were `fn(uint256 arg0)` and the user provided a 32 byte `accessToken`
   *      for provider `provider0`, the calldata to the market would be:
   *      [0:4] selector
   *      [4:36] arg0
   *      [36:58] provider0
   *      [58:90] `accessToken`
   */
  function _tryValidateCredential(
    LenderStatus memory status,
    address accountAddress,
    bytes calldata hooksData
  ) internal returns (bool) {
    uint validateSelector = uint32(IRoleProvider.validateCredential.selector);
    address providerAddress = _readAddress(hooksData);
    RoleProvider provider = _roleProviders[providerAddress];
    if (provider.isNull()) return false;
    uint credentialTimestamp;
    uint invalidCredentialReturnedSelector = uint32(InvalidCredentialReturned.selector);
    assembly {
      // Get the offset to the extra data provided in the hooks call, after the provider.
      let validateDataCalldataPointer := add(hooksData.offset, 0x14)
      // Encode the call to `validateCredential(address account, bytes calldata data)`
      let calldataPointer := mload(0x40)
      // The selector is right aligned, so the real calldata buffer begins at calldataPointer + 28
      mstore(calldataPointer, validateSelector)
      mstore(add(calldataPointer, 0x20), accountAddress)
      // Write the calldata offset to `data`
      mstore(add(calldataPointer, 0x40), 0x40)
      // Get length of the data segment in the hooks data
      let dataLength := sub(hooksData.length, 0x14)
      // Write the length of the calldata to `data`
      mstore(add(calldataPointer, 0x60), dataLength)
      // Copy the calldata to the buffer
      calldatacopy(add(calldataPointer, 0x80), validateDataCalldataPointer, dataLength)
      // Call the provider
      if call(
        gas(),
        providerAddress,
        0,
        add(calldataPointer, 0x1c),
        add(dataLength, 0x64),
        0,
        0x20
      ) {
        switch lt(returndatasize(), 0x20)
        case 1 {
          // If the returndata is invalid but the call succeeded, the call must throw
          // because the validateCredential function is stateful and can have side effects.
          mstore(0, invalidCredentialReturnedSelector)
          revert(0x1c, 0x04)
        }
        default {
          // If the return data is valid, set `credentialTimestamp` to the returned word
          // with a uint32 mask applied
          credentialTimestamp := and(mload(0), 0xffffffff)
        }
      }
    }
    // If the returned timestamp is null or greater than the current time, return false.
    if (credentialTimestamp == 0 || credentialTimestamp > block.timestamp) {
      return false;
    }
    // Check if the returned timestamp results in a valid expiry
    if (provider.calculateExpiry(credentialTimestamp) >= block.timestamp) {
      status.setCredential(provider, credentialTimestamp);
      return true;
    }
  }

  /// @dev Loops over all pull providers to find a valid credential for the lender.
  function _loopTryGetCredential(
    LenderStatus memory status,
    address accountAddress,
    uint256 pullProviderIndexToSkip
  ) internal view returns (bool foundCredential) {
    uint256 providerCount = _pullProviders.length;
    for (uint256 i = 0; i < providerCount; i++) {
      if (i == pullProviderIndexToSkip) continue;
      RoleProvider provider = _pullProviders[i];
      if (_tryGetCredential(status, provider, accountAddress)) return (true);
    }
  }

  /**
   * @dev Handles the hooks data passed to the contract.
   *
   *      If the hooks data is 20 bytes long, it is interpreted as a provider selection
   *      to pull a credential from with `getCredential`.
   *
   *      If the hooks data is more than 20 bytes, it is interpreted as a request to use
   *      `validateCredential`, where the first 20 bytes encode the provider address and
   *      the remaining bytes are the encoded credential data to pass to the provider.
   *
   *      If the hooks data is less than 20 bytes, it is skipped.
   *
   * @param status Current lender status object, updated in memory if a credential is found
   * @param accountAddress Address of the lender
   * @param hooksData Bytes passed to the contract for provider selection
   */
  function _handleHooksData(
    LenderStatus memory status,
    address accountAddress,
    bytes calldata hooksData
  ) internal returns (bool validCredential) {
    // Check if the hooks data only contains a provider address
    if (hooksData.length == 20) {
      // If the data contains only an address, attempt to query a credential from that provider
      // if it exists and is a pull provider.
      address providerAddress = _readAddress(hooksData);
      RoleProvider provider = _roleProviders[providerAddress];
      if (!provider.isNull() && provider.isPullProvider()) {
        return _tryGetCredential(status, provider, accountAddress);
      }
    } else if (hooksData.length > 20) {
      // If the data contains both an address and additional bytes, attempt to
      // validate a credential from that provider
      return _tryValidateCredential(status, accountAddress, hooksData);
    }
  }

  /**
   * @dev Internal function used to validate or update the status of a lender account for
   *      hooks on restricted actions.
   *
   *     The function follows these steps until a valid credential is found:
   *       1. Check if lender has an existing unexpired credential.
   *       2. Check if `hooksData` was provided, and if so:
   *         - If it contains only an address, call `getCredential` on that provider.
   *         - If it contains an address and bytes, call `validateCredential` on that provider.
   *       3. If lender has an existing expired credential, attempt to refresh it.
   *       4. Loop over all pull providers to find a valid credential, excluding the last provider
   *          if it failed to refresh.
   *
   * note: Does not update storage or emit an event, but is stateful because it can invoke
   *       `validateCredential` on a provider.
   */
  function _tryValidateAccessInner(
    LenderStatus memory status,
    address accountAddress,
    bytes calldata hooksData
  ) internal returns (bool hasValidCredential, bool wasUpdated) {
    // Get the last provider that granted the lender a credential, if any
    RoleProvider lastProvider = status.hasCredential()
      ? _roleProviders[status.lastProvider]
      : EmptyRoleProvider;

    // If the lender has an active credential and the last provider is still supported, return
    if (!lastProvider.isNull() && status.credentialNotExpired(lastProvider)) {
      return (true, false);
    }

    // Handle the calldata suffix, if any
    if (_handleHooksData(status, accountAddress, hooksData)) {
      return (true, true);
    }

    uint256 pullProviderIndexToSkip = type(uint256).max;

    // If lender has an expired credential from a pull provider, attempt to refresh it
    if (!lastProvider.isNull() && status.canRefresh) {
      if (_tryGetCredential(status, lastProvider, accountAddress)) {
        return (true, true);
      }
      // If refresh fails, provider should be skipped in the query loop
      pullProviderIndexToSkip = lastProvider.pullProviderIndex();
    }

    // Loop over all pull providers to find a valid role for the lender
    if (_loopTryGetCredential(status, accountAddress, pullProviderIndexToSkip)) {
      return (true, true);
    }

    // If there was previously a credential and no valid credential could be found,
    // unset the credential.
    if (status.hasCredential()) {
      status.unsetCredential();
      wasUpdated = true;
    }
  }

  function _tryValidateAccess(
    LenderStatus memory status,
    address accountAddress,
    bytes calldata hooksData
  ) internal returns (bool hasValidCredential) {
    bool wasUpdated;
    (hasValidCredential, wasUpdated) = _tryValidateAccessInner(status, accountAddress, hooksData);
    _writeLenderStatus(status, accountAddress, hasValidCredential, wasUpdated, false);
  }

  /**
   * @dev Updates a lender's status in storage and emits an event when a
   *      credential is granted or revoked, or when the lender is marked
   *      as a known lender.
   */
  function _writeLenderStatus(
    LenderStatus memory status,
    address accountAddress,
    bool hasValidCredential,
    bool wasUpdated,
    bool canSetKnownLender
  ) internal {
    if (wasUpdated) {
      if (hasValidCredential) {
        emit AccountAccessGranted(
          status.lastProvider,
          accountAddress,
          status.lastApprovalTimestamp
        );
      } else {
        emit AccountAccessRevoked(accountAddress);
      }
    }
    // Mark account as a known lender if they have a valid credential, are not
    // already known, and the function counts as a deposit.
    if (
      canSetKnownLender.and(hasValidCredential).and(
        !isKnownLenderOnMarket[accountAddress][msg.sender]
      )
    ) {
      isKnownLenderOnMarket[accountAddress][msg.sender] = true;
      emit AccountMadeFirstDeposit(accountAddress);
    }

    // Write the account's status to storage if it was updated
    if (wasUpdated) _lenderStatus[accountAddress] = status;
  }

  function _setCredentialAndEmitAccessGranted(
    LenderStatus memory status,
    RoleProvider provider,
    address accountAddress,
    uint32 credentialTimestamp
  ) internal {
    // Update the account's status with the new credential in memory
    status.setCredential(provider, credentialTimestamp);
    // Update the account's status in storage
    _lenderStatus[accountAddress] = status;
    emit AccountAccessGranted(provider.providerAddress(), accountAddress, credentialTimestamp);
  }

  // ========================================================================== //
  //                                    Hooks                                   //
  // ========================================================================== //

  /**
   * @dev Called when a lender attempts to deposit.
   *      Passes the check if the lender is not blocked from deposits
   *      and has a valid credential from an approved role provider.
   */
  function onDeposit(
    address lender,
    uint scaledAmount,
    MarketState calldata state,
    bytes calldata hooksData
  ) external override {
    HookedMarket memory market = _hookedMarkets[msg.sender];
    if (!market.isHooked) revert NotHookedMarket();

    // Retrieve the lender's status from storage
    LenderStatus memory status = _lenderStatus[lender];

    // Check that the lender is not blocked
    if (status.isBlockedFromDeposits) revert NotApprovedLender();

    // Check that the deposit amount is at or above the market's minimum
    uint normalizedAmount = scaledAmount.rayMul(state.scaleFactor);
    if (market.minimumDeposit > normalizedAmount) {
      revert DepositBelowMinimum();
    }

    // Attempt to validate the lender's access
    // Uses the inner method here as storage may need to be updated if this
    // is their first deposit
    (bool hasValidCredential, bool roleUpdated) = _tryValidateAccessInner(
      status,
      lender,
      hooksData
    );

    if (market.depositRequiresAccess.and(!hasValidCredential)) {
      revert NotApprovedLender();
    }

    _writeLenderStatus(status, lender, hasValidCredential, roleUpdated, true);
  }

  /**
   * @dev Called when a lender attempts to queue a withdrawal.
   *      Passes the check if the lender has previously deposited or received
   *      market tokens while having the ability to deposit, or currently has a
   *      valid credential from an approved role provider.
   */
  function onQueueWithdrawal(
    address lender,
    uint32 /* expiry */,
    uint /* scaledAmount */,
    MarketState calldata /* state */,
    bytes calldata hooksData
  ) external override {
    HookedMarket memory market = _hookedMarkets[msg.sender];
    if (!market.isHooked) revert NotHookedMarket();
    if (market.fixedTermEndTime > block.timestamp) {
      revert WithdrawBeforeTermEnd();
    }
    LenderStatus memory status = _lenderStatus[lender];
    if (market.withdrawalRequiresAccess) {
      if (
        !isKnownLenderOnMarket[lender][msg.sender] && !_tryValidateAccess(status, lender, hooksData)
      ) {
        revert NotApprovedLender();
      }
    }
  }

  /**
   * @dev Hook not implemented for this contract.
   */
  function onExecuteWithdrawal(
    address lender,
    uint128 /* normalizedAmountWithdrawn */,
    MarketState calldata /* state */,
    bytes calldata hooksData
  ) external override {}

  /**
   * @dev Called when a lender attempts to transfer market tokens on a market
   *      that requires credentials for either transfers or withdrawals.
   *
   *      Allows the transfer if the recipient:
   *      - is a known lender OR
   *      - is not blocked AND
   *        - has a valid credential OR
   *        - market does not require a credential for transfers
   *
   *    If the recipient is not a known lender but does have a valid
   *    credential, they will be marked as a known lender.
   */
  function onTransfer(
    address /* caller */,
    address /* from */,
    address to,
    uint /* scaledAmount */,
    MarketState calldata /* state */,
    bytes calldata extraData
  ) external override {
    HookedMarket memory market = _hookedMarkets[msg.sender];

    if (!market.isHooked) revert NotHookedMarket();

    if (market.transfersDisabled) {
      revert TransfersDisabled();
    }

    // If the recipient is a known lender, skip access control checks.
    if (!isKnownLenderOnMarket[to][msg.sender]) {
      LenderStatus memory toStatus = _lenderStatus[to];
      // Respect `isBlockedFromDeposits` only if the recipient is not a known lender
      if (toStatus.isBlockedFromDeposits) revert NotApprovedLender();

      // Attempt to validate the lender's access even if the market does not require
      // a credential for transfers, as the recipient may need to be updated to reflect
      // their new status as a known lender.
      (bool hasValidCredential, bool wasUpdated) = _tryValidateAccessInner(toStatus, to, extraData);

      // Revert if the recipient does not have a valid credential and the market requires one
      if (market.transferRequiresAccess.and(!hasValidCredential)) {
        revert NotApprovedLender();
      }

      _writeLenderStatus(toStatus, to, hasValidCredential, wasUpdated, true);
    }
  }

  /**
   * @dev Hook not implemented for this contract.
   */
  function onBorrow(
    uint /* normalizedAmount */,
    MarketState calldata /* state */,
    bytes calldata /* extraData */
  ) external override {}

  /**
   * @dev Hook not implemented for this contract.
   */
  function onRepay(
    uint normalizedAmount,
    MarketState calldata state,
    bytes calldata hooksData
  ) external override {}

  function onCloseMarket(
    MarketState calldata /* state */,
    bytes calldata /* hooksData */
  ) external override {
    HookedMarket storage market = _hookedMarkets[msg.sender];
    if (!market.isHooked) revert NotHookedMarket();
    if (!market.allowClosureBeforeTerm && block.timestamp < market.fixedTermEndTime)
      revert ClosureDisabledBeforeTerm();
    if (market.fixedTermEndTime > block.timestamp) {
      market.fixedTermEndTime = uint32(block.timestamp);
      emit FixedTermUpdated(msg.sender, market.fixedTermEndTime);
    }
  }

  function onNukeFromOrbit(
    address /* lender */,
    MarketState calldata /* state */,
    bytes calldata /* hooksData */
  ) external override {}

  function onSetMaxTotalSupply(
    uint256 /* maxTotalSupply */,
    MarketState calldata /* state */,
    bytes calldata /* hooksData */
  ) external override {}

  function onSetAnnualInterestAndReserveRatioBips(
    uint16 annualInterestBips,
    uint16 reserveRatioBips,
    MarketState calldata intermediateState,
    bytes calldata hooksData
  )
    public
    virtual
    override
    returns (uint16 updatedAnnualInterestBips, uint16 updatedReserveRatioBips)
  {

    HookedMarket storage hookedMarket = _hookedMarkets[msg.sender];

    /* Revert if market is still in fixed term and new APR is lower than it was */
    if (
      (hookedMarket.fixedTermEndTime > block.timestamp) &&
      (annualInterestBips < intermediateState.annualInterestBips)
    ) {
      revert NoReducingAprBeforeTermEnd();
    }

    return
      super.onSetAnnualInterestAndReserveRatioBips(
        annualInterestBips,
        reserveRatioBips,
        intermediateState,
        hooksData
      );
  }

  function onSetProtocolFeeBips(
    uint16 /* protocolFeeBips */,
    MarketState memory /* intermediateState */,
    bytes calldata /* extraData */
  ) external override {}

  function onForceBuyBack(
    address lender,
    uint scaledAmount,
    MarketState calldata intermediateState,
    bytes calldata extraData
  ) external virtual override {
    revert ForceBuyBacksDisabled();
  }
}<|MERGE_RESOLUTION|>--- conflicted
+++ resolved
@@ -94,12 +94,9 @@
   error WithdrawBeforeTermEnd();
   error NoReducingAprBeforeTermEnd();
   error TransfersDisabled();
-<<<<<<< HEAD
   error ForceBuyBacksDisabled();
-=======
   error ClosureDisabledBeforeTerm();
   error TermReductionDisabled();
->>>>>>> 8df5d499
 
   // ========================================================================== //
   //                                    State                                   //
